--- conflicted
+++ resolved
@@ -5,12 +5,9 @@
 #include "priv.h"
 #include "sf.h"
 #include "mlx5_ifc_vhca_event.h"
-<<<<<<< HEAD
 #include "ecpf.h"
-=======
 #include "vhca_event.h"
 #include "mlx5_core.h"
->>>>>>> 00232240
 
 struct mlx5_sf_hw {
 	u32 usr_sfnum;
