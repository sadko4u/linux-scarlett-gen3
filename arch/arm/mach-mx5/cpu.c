--- conflicted
+++ resolved
@@ -166,8 +166,6 @@
 }
 EXPORT_SYMBOL(mx50_revision);
 
-<<<<<<< HEAD
-=======
 void mx53_display_revision(void)
 {
 	int rev;
@@ -191,7 +189,6 @@
 }
 EXPORT_SYMBOL(mx53_display_revision);
 
->>>>>>> d762f438
 static int __init post_cpu_init(void)
 {
 	unsigned int reg;
