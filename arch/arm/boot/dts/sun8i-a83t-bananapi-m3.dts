--- conflicted
+++ resolved
@@ -389,8 +389,6 @@
 	};
 };
 
-<<<<<<< HEAD
-=======
 &usb_otg {
 	dr_mode = "otg";
 	status = "okay";
@@ -400,7 +398,6 @@
 	status = "okay";
 };
 
->>>>>>> 0ecfebd2
 &usbphy {
 	usb0_id_det-gpios = <&pio 7 11 GPIO_ACTIVE_HIGH>; /* PH11 */
 	usb0_vbus_power-supply = <&usb_power_supply>;
