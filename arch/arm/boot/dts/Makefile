ifeq ($(CONFIG_OF),y)

dtb-$(CONFIG_MACH_ASM9260) += \
	alphascale-asm9260-devkit.dtb
# Keep at91 dtb files sorted alphabetically for each SoC
# rm9200
dtb-$(CONFIG_ARCH_AT91) += at91rm9200ek.dtb
dtb-$(CONFIG_ARCH_AT91) += mpa1600.dtb
# sam9260
dtb-$(CONFIG_ARCH_AT91) += animeo_ip.dtb
dtb-$(CONFIG_ARCH_AT91) += at91-qil_a9260.dtb
dtb-$(CONFIG_ARCH_AT91) += aks-cdu.dtb
dtb-$(CONFIG_ARCH_AT91) += ethernut5.dtb
dtb-$(CONFIG_ARCH_AT91) += evk-pro3.dtb
dtb-$(CONFIG_ARCH_AT91) += tny_a9260.dtb
dtb-$(CONFIG_ARCH_AT91) += usb_a9260.dtb
# sam9261
dtb-$(CONFIG_ARCH_AT91) += at91sam9261ek.dtb
# sam9263
dtb-$(CONFIG_ARCH_AT91) += at91sam9263ek.dtb
dtb-$(CONFIG_ARCH_AT91) += tny_a9263.dtb
dtb-$(CONFIG_ARCH_AT91) += usb_a9263.dtb
# sam9g20
dtb-$(CONFIG_ARCH_AT91) += at91-foxg20.dtb
dtb-$(CONFIG_ARCH_AT91) += at91sam9g20ek.dtb
dtb-$(CONFIG_ARCH_AT91) += at91sam9g20ek_2mmc.dtb
dtb-$(CONFIG_ARCH_AT91) += kizbox.dtb
dtb-$(CONFIG_ARCH_AT91) += tny_a9g20.dtb
dtb-$(CONFIG_ARCH_AT91) += usb_a9g20.dtb
dtb-$(CONFIG_ARCH_AT91) += usb_a9g20_lpw.dtb
# sam9g45
dtb-$(CONFIG_ARCH_AT91) += at91sam9m10g45ek.dtb
dtb-$(CONFIG_ARCH_AT91) += pm9g45.dtb
# sam9n12
dtb-$(CONFIG_ARCH_AT91) += at91sam9n12ek.dtb
# sam9rl
dtb-$(CONFIG_ARCH_AT91) += at91sam9rlek.dtb
# sam9x5
dtb-$(CONFIG_ARCH_AT91) += at91-ariag25.dtb
dtb-$(CONFIG_ARCH_AT91) += at91-cosino_mega2560.dtb
dtb-$(CONFIG_ARCH_AT91) += at91sam9g15ek.dtb
dtb-$(CONFIG_ARCH_AT91) += at91sam9g25ek.dtb
dtb-$(CONFIG_ARCH_AT91) += at91sam9g35ek.dtb
dtb-$(CONFIG_ARCH_AT91) += at91sam9x25ek.dtb
dtb-$(CONFIG_ARCH_AT91) += at91sam9x35ek.dtb
# sama5d3
dtb-$(CONFIG_ARCH_AT91)	+= at91-sama5d3_xplained.dtb
dtb-$(CONFIG_ARCH_AT91)	+= sama5d31ek.dtb
dtb-$(CONFIG_ARCH_AT91)	+= sama5d33ek.dtb
dtb-$(CONFIG_ARCH_AT91)	+= sama5d34ek.dtb
dtb-$(CONFIG_ARCH_AT91)	+= sama5d35ek.dtb
dtb-$(CONFIG_ARCH_AT91)	+= sama5d36ek.dtb
# sama5d4
dtb-$(CONFIG_ARCH_AT91)	+= at91-sama5d4ek.dtb

dtb-$(CONFIG_ARCH_ATLAS6) += \
	atlas6-evb.dtb
dtb-$(CONFIG_ARCH_ATLAS7) += \
	atlas7-evb.dtb
dtb-$(CONFIG_ARCH_AXXIA) += \
	axm5516-amarillo.dtb
dtb-$(CONFIG_ARCH_BCM2835) += \
	bcm2835-rpi-b.dtb \
	bcm2835-rpi-b-plus.dtb
dtb-$(CONFIG_ARCH_BCM_5301X) += \
	bcm4708-buffalo-wzr-1750dhp.dtb \
	bcm4708-netgear-r6250.dtb \
	bcm4708-netgear-r6300-v2.dtb \
	bcm47081-asus-rt-n18u.dtb \
	bcm47081-buffalo-wzr-600dhp2.dtb
dtb-$(CONFIG_ARCH_BCM_63XX) += \
	bcm963138dvt.dtb
dtb-$(CONFIG_ARCH_BCM_CYGNUS) += \
	bcm911360_entphn.dtb \
	bcm911360k.dtb \
	bcm958300k.dtb
dtb-$(CONFIG_ARCH_BCM_MOBILE) += \
	bcm28155-ap.dtb \
	bcm21664-garnet.dtb
dtb-$(CONFIG_ARCH_BERLIN) += \
	berlin2-sony-nsz-gs7.dtb \
	berlin2cd-google-chromecast.dtb \
	berlin2q-marvell-dmp.dtb
dtb-$(CONFIG_ARCH_BRCMSTB) += \
	bcm7445-bcm97445svmb.dtb
dtb-$(CONFIG_ARCH_DAVINCI) += \
	da850-enbw-cmc.dtb \
	da850-evm.dtb
dtb-$(CONFIG_ARCH_EFM32) += \
	efm32gg-dk3750.dtb
dtb-$(CONFIG_ARCH_EXYNOS3) += \
	exynos3250-monk.dtb \
	exynos3250-rinato.dtb
dtb-$(CONFIG_ARCH_EXYNOS4) += \
	exynos4210-origen.dtb \
	exynos4210-smdkv310.dtb \
	exynos4210-trats.dtb \
	exynos4210-universal_c210.dtb \
	exynos4412-odroidu3.dtb \
	exynos4412-odroidx.dtb \
	exynos4412-odroidx2.dtb \
	exynos4412-origen.dtb \
	exynos4412-smdk4412.dtb \
	exynos4412-tiny4412.dtb \
	exynos4412-trats2.dtb
dtb-$(CONFIG_ARCH_EXYNOS5) += \
	exynos5250-arndale.dtb \
	exynos5250-smdk5250.dtb \
	exynos5250-snow.dtb \
	exynos5250-spring.dtb \
	exynos5260-xyref5260.dtb \
	exynos5410-smdk5410.dtb \
	exynos5420-arndale-octa.dtb \
	exynos5420-peach-pit.dtb \
	exynos5420-smdk5420.dtb \
	exynos5440-sd5v1.dtb \
	exynos5440-ssdk5440.dtb \
	exynos5800-peach-pi.dtb
dtb-$(CONFIG_ARCH_HI3xxx) += \
	hi3620-hi4511.dtb
dtb-$(CONFIG_ARCH_HIX5HD2) += \
	hisi-x5hd2-dkb.dtb
dtb-$(CONFIG_ARCH_HIGHBANK) += \
	highbank.dtb \
	ecx-2000.dtb
dtb-$(CONFIG_ARCH_HIP01) += \
	hip01-ca9x2.dtb
dtb-$(CONFIG_ARCH_HIP04) += \
	hip04-d01.dtb
dtb-$(CONFIG_ARCH_INTEGRATOR) += \
	integratorap.dtb \
	integratorcp.dtb
dtb-$(CONFIG_ARCH_KEYSTONE) += \
	k2hk-evm.dtb \
	k2l-evm.dtb \
	k2e-evm.dtb
dtb-$(CONFIG_MACH_KIRKWOOD) += \
	kirkwood-b3.dtb \
	kirkwood-blackarmor-nas220.dtb \
	kirkwood-cloudbox.dtb \
	kirkwood-d2net.dtb \
	kirkwood-db-88f6281.dtb \
	kirkwood-db-88f6282.dtb \
	kirkwood-dir665.dtb \
	kirkwood-dns320.dtb \
	kirkwood-dns325.dtb \
	kirkwood-dockstar.dtb \
	kirkwood-dreamplug.dtb \
	kirkwood-ds109.dtb \
	kirkwood-ds110jv10.dtb \
	kirkwood-ds111.dtb \
	kirkwood-ds209.dtb \
	kirkwood-ds210.dtb \
	kirkwood-ds212.dtb \
	kirkwood-ds212j.dtb \
	kirkwood-ds409.dtb \
	kirkwood-ds409slim.dtb \
	kirkwood-ds411.dtb \
	kirkwood-ds411j.dtb \
	kirkwood-ds411slim.dtb \
	kirkwood-goflexnet.dtb \
	kirkwood-guruplug-server-plus.dtb \
	kirkwood-ib62x0.dtb \
	kirkwood-iconnect.dtb \
	kirkwood-iomega_ix2_200.dtb \
	kirkwood-is2.dtb \
	kirkwood-km_kirkwood.dtb \
	kirkwood-laplug.dtb \
	kirkwood-lschlv2.dtb \
	kirkwood-lsxhl.dtb \
	kirkwood-mplcec4.dtb \
	kirkwood-mv88f6281gtw-ge.dtb \
	kirkwood-net2big.dtb \
	kirkwood-net5big.dtb \
	kirkwood-netgear_readynas_duo_v2.dtb \
	kirkwood-netgear_readynas_nv+_v2.dtb \
	kirkwood-ns2.dtb \
	kirkwood-ns2lite.dtb \
	kirkwood-ns2max.dtb \
	kirkwood-ns2mini.dtb \
	kirkwood-nsa310.dtb \
	kirkwood-nsa310a.dtb \
	kirkwood-openblocks_a6.dtb \
	kirkwood-openblocks_a7.dtb \
	kirkwood-openrd-base.dtb \
	kirkwood-openrd-client.dtb \
	kirkwood-openrd-ultimate.dtb \
	kirkwood-rd88f6192.dtb \
	kirkwood-rd88f6281-z0.dtb \
	kirkwood-rd88f6281-a.dtb \
	kirkwood-rs212.dtb \
	kirkwood-rs409.dtb \
	kirkwood-rs411.dtb \
	kirkwood-sheevaplug.dtb \
	kirkwood-sheevaplug-esata.dtb \
	kirkwood-t5325.dtb \
	kirkwood-topkick.dtb \
	kirkwood-ts219-6281.dtb \
	kirkwood-ts219-6282.dtb \
	kirkwood-ts419-6281.dtb \
	kirkwood-ts419-6282.dtb
dtb-$(CONFIG_ARCH_LPC32XX) += \
	ea3250.dtb phy3250.dtb
dtb-$(CONFIG_MACH_MESON6) += \
	meson6-atv1200.dtb
dtb-$(CONFIG_ARCH_MMP) += \
	pxa168-aspenite.dtb \
	pxa910-dkb.dtb \
	mmp2-brownstone.dtb
dtb-$(CONFIG_ARCH_MOXART) += \
	moxart-uc7112lx.dtb
dtb-$(CONFIG_SOC_IMX1) += \
	imx1-ads.dtb \
	imx1-apf9328.dtb
dtb-$(CONFIG_SOC_IMX25) += \
	imx25-eukrea-mbimxsd25-baseboard.dtb \
	imx25-eukrea-mbimxsd25-baseboard-cmo-qvga.dtb \
	imx25-eukrea-mbimxsd25-baseboard-dvi-svga.dtb \
	imx25-eukrea-mbimxsd25-baseboard-dvi-vga.dtb \
	imx25-karo-tx25.dtb \
	imx25-pdk.dtb
dtb-$(CONFIG_SOC_IMX31) += \
	imx27-apf27.dtb \
	imx27-apf27dev.dtb \
	imx27-eukrea-mbimxsd27-baseboard.dtb \
	imx27-pdk.dtb \
	imx27-phytec-phycore-rdk.dtb \
	imx27-phytec-phycard-s-rdk.dtb
dtb-$(CONFIG_SOC_IMX31) += \
	imx31-bug.dtb
dtb-$(CONFIG_SOC_IMX35) += \
	imx35-eukrea-mbimxsd35-baseboard.dtb \
	imx35-pdk.dtb
dtb-$(CONFIG_SOC_IMX50) += \
	imx50-evk.dtb
dtb-$(CONFIG_SOC_IMX51) += \
	imx51-apf51.dtb \
	imx51-apf51dev.dtb \
	imx51-babbage.dtb \
	imx51-digi-connectcore-jsk.dtb \
	imx51-eukrea-mbimxsd51-baseboard.dtb
dtb-$(CONFIG_SOC_IMX53) += \
	imx53-ard.dtb \
	imx53-m53evk.dtb \
	imx53-mba53.dtb \
	imx53-qsb.dtb \
	imx53-qsrb.dtb \
	imx53-smd.dtb \
	imx53-tx53-x03x.dtb \
	imx53-tx53-x13x.dtb \
	imx53-voipac-bsb.dtb
dtb-$(CONFIG_SOC_IMX6Q) += \
	imx6dl-aristainetos_4.dtb \
	imx6dl-aristainetos_7.dtb \
	imx6dl-cubox-i.dtb \
	imx6dl-dfi-fs700-m60.dtb \
	imx6dl-gw51xx.dtb \
	imx6dl-gw52xx.dtb \
	imx6dl-gw53xx.dtb \
	imx6dl-gw54xx.dtb \
	imx6dl-gw552x.dtb \
	imx6dl-hummingboard.dtb \
	imx6dl-nitrogen6x.dtb \
	imx6dl-phytec-pbab01.dtb \
	imx6dl-rex-basic.dtb \
	imx6dl-riotboard.dtb \
	imx6dl-sabreauto.dtb \
	imx6dl-sabrelite.dtb \
	imx6dl-sabresd.dtb \
	imx6dl-tx6dl-comtft.dtb \
	imx6dl-tx6u-801x.dtb \
	imx6dl-tx6u-811x.dtb \
	imx6dl-wandboard.dtb \
	imx6dl-wandboard-revb1.dtb \
	imx6q-arm2.dtb \
	imx6q-cm-fx6.dtb \
	imx6q-cubox-i.dtb \
	imx6q-dfi-fs700-m60.dtb \
	imx6q-dmo-edmqmx6.dtb \
	imx6q-gk802.dtb \
	imx6q-gw51xx.dtb \
	imx6q-gw52xx.dtb \
	imx6q-gw53xx.dtb \
	imx6q-gw5400-a.dtb \
	imx6q-gw54xx.dtb \
	imx6q-gw552x.dtb \
	imx6q-hummingboard.dtb \
	imx6q-nitrogen6x.dtb \
	imx6q-phytec-pbab01.dtb \
	imx6q-rex-pro.dtb \
	imx6q-sabreauto.dtb \
	imx6q-sabrelite.dtb \
	imx6q-sabresd.dtb \
	imx6q-sbc6x.dtb \
	imx6q-tbs2910.dtb \
	imx6q-udoo.dtb \
	imx6q-wandboard.dtb \
	imx6q-wandboard-revb1.dtb \
	imx6q-tx6q-1010.dtb \
	imx6q-tx6q-1010-comtft.dtb \
	imx6q-tx6q-1020.dtb \
	imx6q-tx6q-1020-comtft.dtb \
	imx6q-tx6q-1110.dtb
dtb-$(CONFIG_SOC_IMX6SL) += \
	imx6sl-evk.dtb
dtb-$(CONFIG_SOC_IMX6SX) += \
	imx6sx-sdb.dtb
dtb-$(CONFIG_SOC_LS1021A) += \
	ls1021a-qds.dtb \
	ls1021a-twr.dtb
dtb-$(CONFIG_SOC_VF610) += \
	vf500-colibri-eval-v3.dtb \
	vf610-colibri-eval-v3.dtb \
	vf610-cosmic.dtb \
	vf610-twr.dtb
dtb-$(CONFIG_ARCH_MXS) += \
	imx23-evk.dtb \
	imx23-olinuxino.dtb \
	imx23-stmp378x_devb.dtb \
	imx28-apf28.dtb \
	imx28-apf28dev.dtb \
	imx28-apx4devkit.dtb \
	imx28-cfa10036.dtb \
	imx28-cfa10037.dtb \
	imx28-cfa10049.dtb \
	imx28-cfa10055.dtb \
	imx28-cfa10056.dtb \
	imx28-cfa10057.dtb \
	imx28-cfa10058.dtb \
	imx28-duckbill.dtb \
	imx28-eukrea-mbmx283lc.dtb \
	imx28-eukrea-mbmx287lc.dtb \
	imx28-evk.dtb \
	imx28-m28cu3.dtb \
	imx28-m28evk.dtb \
	imx28-sps1.dtb \
	imx28-tx28.dtb
dtb-$(CONFIG_ARCH_NOMADIK) += \
	ste-nomadik-s8815.dtb \
	ste-nomadik-nhk15.dtb
dtb-$(CONFIG_ARCH_NSPIRE) += \
	nspire-cx.dtb \
	nspire-tp.dtb \
	nspire-clp.dtb
dtb-$(CONFIG_ARCH_OMAP2) += \
	omap2420-h4.dtb \
	omap2420-n800.dtb \
	omap2420-n810.dtb \
	omap2420-n810-wimax.dtb \
	omap2430-sdp.dtb
dtb-$(CONFIG_ARCH_OMAP3) += \
	am3517-craneboard.dtb \
	am3517-evm.dtb \
	am3517_mt_ventoux.dtb \
	omap3430-sdp.dtb \
	omap3-beagle.dtb \
	omap3-beagle-xm.dtb \
	omap3-beagle-xm-ab.dtb \
	omap3-cm-t3517.dtb \
	omap3-cm-t3530.dtb \
	omap3-cm-t3730.dtb \
	omap3-devkit8000.dtb \
	omap3-evm.dtb \
	omap3-evm-37xx.dtb \
	omap3-gta04a3.dtb \
	omap3-gta04a4.dtb \
	omap3-gta04a5.dtb \
	omap3-ha.dtb \
	omap3-ha-lcd.dtb \
	omap3-igep0020.dtb \
	omap3-igep0020-rev-f.dtb \
	omap3-igep0030.dtb \
	omap3-igep0030-rev-g.dtb \
	omap3-ldp.dtb \
	omap3-lilly-dbb056.dtb \
	omap3-n900.dtb \
	omap3-n9.dtb \
	omap3-n950.dtb \
	omap3-overo-alto35.dtb \
	omap3-overo-chestnut43.dtb \
	omap3-overo-gallop43.dtb \
	omap3-overo-palo43.dtb \
	omap3-overo-storm-alto35.dtb \
	omap3-overo-storm-chestnut43.dtb \
	omap3-overo-storm-gallop43.dtb \
	omap3-overo-storm-palo43.dtb \
	omap3-overo-storm-summit.dtb \
	omap3-overo-storm-tobi.dtb \
	omap3-overo-summit.dtb \
	omap3-overo-tobi.dtb \
	omap3-sbc-t3517.dtb \
	omap3-sbc-t3530.dtb \
	omap3-sbc-t3730.dtb \
	omap3-thunder.dtb \
	omap3-zoom3.dtb
<<<<<<< HEAD
dtb-$(CONFIG_SOC_AM33XX) += \
	am335x-base0033.dtb \
=======
dtb-$(CONFIG_SOC_TI81XX) += dm8168-evm.dtb
dtb-$(CONFIG_SOC_AM33XX) += am335x-base0033.dtb \
>>>>>>> 1f43c45d
	am335x-bone.dtb \
	am335x-boneblack.dtb \
	am335x-evm.dtb \
	am335x-evmsk.dtb \
	am335x-nano.dtb \
	am335x-pepper.dtb \
	am335x-lxm.dtb
dtb-$(CONFIG_ARCH_OMAP4) += \
	omap4-duovero-parlor.dtb \
	omap4-panda.dtb \
	omap4-panda-a4.dtb \
	omap4-panda-es.dtb \
	omap4-sdp.dtb \
	omap4-sdp-es23plus.dtb \
	omap4-var-dvk-om44.dtb \
	omap4-var-stk-om44.dtb
dtb-$(CONFIG_SOC_AM43XX) += \
	am43x-epos-evm.dtb \
	am437x-sk-evm.dtb \
	am437x-idk-evm.dtb \
	am437x-gp-evm.dtb
dtb-$(CONFIG_SOC_OMAP5) += \
	omap5-cm-t54.dtb \
	omap5-sbc-t54.dtb \
	omap5-uevm.dtb
dtb-$(CONFIG_SOC_DRA7XX) += \
	dra7-evm.dtb \
	am57xx-beagle-x15.dtb \
	dra72-evm.dtb
dtb-$(CONFIG_ARCH_ORION5X) += \
	orion5x-lacie-d2-network.dtb \
	orion5x-lacie-ethernet-disk-mini-v2.dtb \
	orion5x-maxtor-shared-storage-2.dtb \
	orion5x-rd88f5182-nas.dtb
dtb-$(CONFIG_ARCH_PRIMA2) += \
	prima2-evb.dtb
dtb-$(CONFIG_ARCH_QCOM) += \
	qcom-apq8064-cm-qs600.dtb \
	qcom-apq8064-ifc6410.dtb \
	qcom-apq8074-dragonboard.dtb \
	qcom-apq8084-ifc6540.dtb \
	qcom-apq8084-mtp.dtb \
	qcom-ipq8064-ap148.dtb \
	qcom-msm8660-surf.dtb \
	qcom-msm8960-cdp.dtb \
	qcom-msm8974-sony-xperia-honami.dtb
dtb-$(CONFIG_ARCH_REALVIEW) += \
	arm-realview-pb1176.dtb
dtb-$(CONFIG_ARCH_ROCKCHIP) += \
	rk3066a-bqcurie2.dtb \
	rk3066a-marsboard.dtb \
	rk3188-radxarock.dtb \
	rk3288-evb-act8846.dtb \
	rk3288-evb-rk808.dtb
dtb-$(CONFIG_ARCH_S3C24XX) += \
	s3c2416-smdk2416.dtb
dtb-$(CONFIG_ARCH_S3C64XX) += \
	s3c6410-mini6410.dtb \
	s3c6410-smdk6410.dtb
dtb-$(CONFIG_ARCH_S5PV210) += \
	s5pv210-aquila.dtb \
	s5pv210-goni.dtb \
	s5pv210-smdkc110.dtb \
	s5pv210-smdkv210.dtb \
	s5pv210-torbreck.dtb
dtb-$(CONFIG_ARCH_SHMOBILE_LEGACY) += \
	r8a73a4-ape6evm.dtb \
	r8a73a4-ape6evm-reference.dtb \
	r8a7740-armadillo800eva.dtb \
	r8a7778-bockw.dtb \
	r8a7778-bockw-reference.dtb \
	r8a7779-marzen.dtb \
	r8a7790-lager.dtb \
	sh7372-mackerel.dtb \
	sh73a0-kzm9g.dtb \
	sh73a0-kzm9g-reference.dtb
dtb-$(CONFIG_ARCH_SHMOBILE_MULTI) += \
	emev2-kzm9d.dtb \
	r7s72100-genmai.dtb \
	r8a73a4-ape6evm.dtb \
	r8a7740-armadillo800eva.dtb \
	r8a7779-marzen.dtb \
	r8a7790-lager.dtb \
	r8a7791-henninger.dtb \
	r8a7791-koelsch.dtb \
	r8a7794-alt.dtb
dtb-$(CONFIG_ARCH_SOCFPGA) += \
	socfpga_arria5_socdk.dtb \
	socfpga_arria10_socdk.dtb \
	socfpga_cyclone5_socdk.dtb \
	socfpga_cyclone5_sockit.dtb \
	socfpga_cyclone5_socrates.dtb \
	socfpga_vt.dtb
dtb-$(CONFIG_ARCH_SPEAR13XX) += \
	spear1310-evb.dtb \
	spear1340-evb.dtb
dtb-$(CONFIG_ARCH_SPEAR3XX) += \
	spear300-evb.dtb \
	spear310-evb.dtb \
	spear320-evb.dtb \
	spear320-hmi.dtb
dtb-$(CONFIG_ARCH_SPEAR6XX) += \
	spear600-evb.dtb
dtb-$(CONFIG_ARCH_STI) += \
	stih407-b2120.dtb \
	stih410-b2120.dtb \
	stih415-b2000.dtb \
	stih415-b2020.dtb \
	stih416-b2000.dtb \
	stih416-b2020.dtb \
	stih416-b2020e.dtb \
	stih418-b2199.dtb
dtb-$(CONFIG_MACH_SUN4I) += \
	sun4i-a10-a1000.dtb \
	sun4i-a10-ba10-tvbox.dtb \
	sun4i-a10-cubieboard.dtb \
	sun4i-a10-mini-xplus.dtb \
	sun4i-a10-hackberry.dtb \
	sun4i-a10-inet97fv2.dtb \
	sun4i-a10-olinuxino-lime.dtb \
	sun4i-a10-pcduino.dtb
dtb-$(CONFIG_MACH_SUN5I) += \
	sun5i-a10s-olinuxino-micro.dtb \
	sun5i-a10s-r7-tv-dongle.dtb \
	sun5i-a13-hsg-h702.dtb \
	sun5i-a13-olinuxino.dtb \
	sun5i-a13-olinuxino-micro.dtb
dtb-$(CONFIG_MACH_SUN6I) += \
	sun6i-a31-app4-evb1.dtb \
	sun6i-a31-colombus.dtb \
	sun6i-a31-hummingbird.dtb \
	sun6i-a31-m9.dtb
dtb-$(CONFIG_MACH_SUN7I) += \
	sun7i-a20-bananapi.dtb \
	sun7i-a20-cubieboard2.dtb \
	sun7i-a20-cubietruck.dtb \
	sun7i-a20-hummingbird.dtb \
	sun7i-a20-i12-tvbox.dtb \
	sun7i-a20-m3.dtb \
	sun7i-a20-olinuxino-lime.dtb \
	sun7i-a20-olinuxino-lime2.dtb \
	sun7i-a20-olinuxino-micro.dtb \
	sun7i-a20-pcduino3.dtb
dtb-$(CONFIG_MACH_SUN8I) += \
	sun8i-a23-ippo-q8h-v5.dtb
dtb-$(CONFIG_MACH_SUN9I) += \
	sun9i-a80-optimus.dtb
dtb-$(CONFIG_ARCH_TEGRA_2x_SOC) += \
	tegra20-harmony.dtb \
	tegra20-iris-512.dtb \
	tegra20-medcom-wide.dtb \
	tegra20-paz00.dtb \
	tegra20-plutux.dtb \
	tegra20-seaboard.dtb \
	tegra20-tec.dtb \
	tegra20-trimslice.dtb \
	tegra20-ventana.dtb \
	tegra20-whistler.dtb
dtb-$(CONFIG_ARCH_TEGRA_3x_SOC) += \
	tegra30-apalis-eval.dtb \
	tegra30-beaver.dtb \
	tegra30-cardhu-a02.dtb \
	tegra30-cardhu-a04.dtb \
	tegra30-colibri-eval-v3.dtb
dtb-$(CONFIG_ARCH_TEGRA_114_SOC) += \
	tegra114-dalmore.dtb \
	tegra114-roth.dtb \
	tegra114-tn7.dtb
dtb-$(CONFIG_ARCH_TEGRA_124_SOC) += \
	tegra124-jetson-tk1.dtb \
	tegra124-nyan-big.dtb \
	tegra124-venice2.dtb
dtb-$(CONFIG_ARCH_U300) += \
	ste-u300.dtb
dtb-$(CONFIG_ARCH_U8500) += \
	ste-snowball.dtb \
	ste-hrefprev60-stuib.dtb \
	ste-hrefprev60-tvk.dtb \
	ste-hrefv60plus-stuib.dtb \
	ste-hrefv60plus-tvk.dtb \
	ste-ccu8540.dtb \
	ste-ccu9540.dtb
dtb-$(CONFIG_ARCH_VERSATILE) += \
	versatile-ab.dtb \
	versatile-pb.dtb
dtb-$(CONFIG_ARCH_VEXPRESS) += \
	vexpress-v2p-ca5s.dtb \
	vexpress-v2p-ca9.dtb \
	vexpress-v2p-ca15-tc1.dtb \
	vexpress-v2p-ca15_a7.dtb
dtb-$(CONFIG_ARCH_VIRT) += \
	xenvm-4.2.dtb
dtb-$(CONFIG_ARCH_VT8500) += \
	vt8500-bv07.dtb \
	wm8505-ref.dtb \
	wm8650-mid.dtb \
	wm8750-apc8750.dtb \
	wm8850-w70v2.dtb
dtb-$(CONFIG_ARCH_ZYNQ) += \
	zynq-parallella.dtb \
	zynq-zc702.dtb \
	zynq-zc706.dtb \
	zynq-zed.dtb \
	zynq-zybo.dtb
dtb-$(CONFIG_MACH_ARMADA_370) += \
	armada-370-db.dtb \
	armada-370-mirabox.dtb \
	armada-370-netgear-rn102.dtb \
	armada-370-netgear-rn104.dtb \
	armada-370-rd.dtb \
	armada-370-synology-ds213j.dtb
dtb-$(CONFIG_MACH_ARMADA_375) += \
	armada-375-db.dtb
dtb-$(CONFIG_MACH_ARMADA_38X) += \
	armada-385-db-ap.dtb \
	armada-388-db.dtb \
	armada-388-gp.dtb \
	armada-388-rd.dtb
dtb-$(CONFIG_MACH_ARMADA_XP) += \
	armada-xp-axpwifiap.dtb \
	armada-xp-db.dtb \
	armada-xp-gp.dtb \
	armada-xp-lenovo-ix4-300d.dtb \
	armada-xp-matrix.dtb \
	armada-xp-netgear-rn2120.dtb \
	armada-xp-openblocks-ax3-4.dtb \
	armada-xp-synology-ds414.dtb
dtb-$(CONFIG_MACH_DOVE) += \
	dove-cm-a510.dtb \
	dove-cubox.dtb \
	dove-cubox-es.dtb \
	dove-d2plug.dtb \
	dove-d3plug.dtb \
	dove-dove-db.dtb
dtb-$(CONFIG_ARCH_MEDIATEK) += \
	mt6589-aquaris5.dtb \
	mt6592-evb.dtb \
	mt8127-moose.dtb \
	mt8135-evbp1.dtb
endif

always		:= $(dtb-y)
clean-files	:= *.dtb<|MERGE_RESOLUTION|>--- conflicted
+++ resolved
@@ -393,13 +393,10 @@
 	omap3-sbc-t3730.dtb \
 	omap3-thunder.dtb \
 	omap3-zoom3.dtb
-<<<<<<< HEAD
+dtb-$(CONFIG_SOC_TI81XX) += \
+	dm8168-evm.dtb
 dtb-$(CONFIG_SOC_AM33XX) += \
 	am335x-base0033.dtb \
-=======
-dtb-$(CONFIG_SOC_TI81XX) += dm8168-evm.dtb
-dtb-$(CONFIG_SOC_AM33XX) += am335x-base0033.dtb \
->>>>>>> 1f43c45d
 	am335x-bone.dtb \
 	am335x-boneblack.dtb \
 	am335x-evm.dtb \
