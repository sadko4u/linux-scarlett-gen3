--- conflicted
+++ resolved
@@ -292,12 +292,7 @@
 
 static void __init at91sam9rl_initialize(void)
 {
-<<<<<<< HEAD
-	at91_arch_reset = at91sam9_alt_reset;
-=======
 	arm_pm_restart = at91sam9_alt_restart;
-	pm_power_off = at91sam9rl_poweroff;
->>>>>>> 0575fb75
 	at91_extern_irq = (1 << AT91SAM9RL_ID_IRQ0);
 
 	/* Register GPIO subsystem */
