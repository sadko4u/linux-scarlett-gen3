--- conflicted
+++ resolved
@@ -55,13 +55,6 @@
 	spinlock_t lock;
 };
 
-<<<<<<< HEAD
-struct mmu_notifier_range {
-	struct mm_struct *mm;
-	unsigned long start;
-	unsigned long end;
-	bool blockable;
-=======
 #define MMU_NOTIFIER_RANGE_BLOCKABLE (1 << 0)
 
 struct mmu_notifier_range {
@@ -71,7 +64,6 @@
 	unsigned long end;
 	unsigned flags;
 	enum mmu_notifier_event event;
->>>>>>> 0ecfebd2
 };
 
 struct mmu_notifier_ops {
@@ -319,11 +311,7 @@
 mmu_notifier_invalidate_range_start(struct mmu_notifier_range *range)
 {
 	if (mm_has_notifiers(range->mm)) {
-<<<<<<< HEAD
-		range->blockable = true;
-=======
 		range->flags |= MMU_NOTIFIER_RANGE_BLOCKABLE;
->>>>>>> 0ecfebd2
 		__mmu_notifier_invalidate_range_start(range);
 	}
 }
@@ -332,11 +320,7 @@
 mmu_notifier_invalidate_range_start_nonblock(struct mmu_notifier_range *range)
 {
 	if (mm_has_notifiers(range->mm)) {
-<<<<<<< HEAD
-		range->blockable = false;
-=======
 		range->flags &= ~MMU_NOTIFIER_RANGE_BLOCKABLE;
->>>>>>> 0ecfebd2
 		return __mmu_notifier_invalidate_range_start(range);
 	}
 	return 0;
@@ -376,28 +360,19 @@
 
 
 static inline void mmu_notifier_range_init(struct mmu_notifier_range *range,
-<<<<<<< HEAD
-=======
 					   enum mmu_notifier_event event,
 					   unsigned flags,
 					   struct vm_area_struct *vma,
->>>>>>> 0ecfebd2
 					   struct mm_struct *mm,
 					   unsigned long start,
 					   unsigned long end)
 {
-<<<<<<< HEAD
-	range->mm = mm;
-	range->start = start;
-	range->end = end;
-=======
 	range->vma = vma;
 	range->event = event;
 	range->mm = mm;
 	range->start = start;
 	range->end = end;
 	range->flags = flags;
->>>>>>> 0ecfebd2
 }
 
 #define ptep_clear_flush_young_notify(__vma, __address, __ptep)		\
@@ -525,11 +500,6 @@
 	range->end = end;
 }
 
-<<<<<<< HEAD
-#define mmu_notifier_range_init(range, mm, start, end) \
-	_mmu_notifier_range_init(range, start, end)
-
-=======
 #define mmu_notifier_range_init(range,event,flags,vma,mm,start,end)  \
 	_mmu_notifier_range_init(range, start, end)
 
@@ -538,7 +508,6 @@
 {
 	return true;
 }
->>>>>>> 0ecfebd2
 
 static inline int mm_has_notifiers(struct mm_struct *mm)
 {
